--- conflicted
+++ resolved
@@ -525,10 +525,7 @@
         parser.add_argument("--lr", type=float, default=0.005)
         parser.add_argument("--dropout_p", type=float, default=0.1)
         parser.add_argument('--GIN', type=str2bool, default=False)
-<<<<<<< HEAD
-=======
         parser.add_argument('--set2set', type=str2bool, default=False)
->>>>>>> b4d9a0f9
         return parser
 
     # def validation_epoch_end(self,outputs):
