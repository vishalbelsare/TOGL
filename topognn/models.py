import math
import torch
import torch.nn.functional as F

import pytorch_lightning as pl

from torch_geometric.nn import GCNConv, GINConv, global_mean_pool, global_add_pool

from torch_geometric.data import DataLoader, Batch, Data

from topognn.topo_utils import batch_persistence_routine, persistence_routine, parallel_persistence_routine
from torch_persistent_homology.persistent_homology_cpu import compute_persistence_homology_batched_mt

import topognn.coord_transforms as coord_transforms
import numpy as np




class TopologyLayer(torch.nn.Module):
    """Topological Aggregation Layer."""

    def __init__(self, features_in, features_out, num_filtrations, num_coord_funs, filtration_hidden, num_coord_funs1=None, dim1=False, set2set = False, set_out_dim = 32):
        """
        num_coord_funs is a dictionary with the numbers of coordinate functions of each type.
        dim1 is a boolean. True if we have to return dim1 persistence.
        """
        super().__init__()

        self.dim1 = dim1

        self.features_in = features_in
        self.features_out = features_out

        self.num_filtrations = num_filtrations
        self.num_coord_funs = num_coord_funs

        self.filtration_hidden = filtration_hidden

        self.total_num_coord_funs = np.array(
            list(num_coord_funs.values())).sum()

        self.coord_fun_modules = torch.nn.ModuleList([
            getattr(coord_transforms, key)(output_dim=num_coord_funs[key])
            for key in num_coord_funs
        ])

        self.set2set = set2set
        if self.set2set:
            #NB if we want to have a single set transformer for all filtrations, the dim_in should be 2*num_filtrations.

            self.set_transformer  = coord_transforms.Set2SetMod(dim_in = 2, dim_out = set_out_dim,
                                        num_heads = 4, num_inds = 256)
            
            #self.set_transformer = coord_transforms.ISAB(dim_in = 2 ,
            #                                         dim_out = set_out_dim,
            #                                         num_heads = 4,
            #                                         num_inds = 256)


            if self.dim1:
                self.set_transformer1 = coord_transforms.Set2SetMod(dim_in = 2, dim_out = set_out_dim,
                                        num_heads = 4, num_inds = 256)


                #coord_transforms.ISAB(dim_in = 2 ,
                #                                     dim_out = set_out_dim,
                #                                     num_heads = 4,
                #                                     num_inds = 256)


        if self.dim1:
            assert num_coord_funs1 is not None
            self.coord_fun_modules1 = torch.nn.ModuleList([
                getattr(coord_transforms, key)(output_dim=num_coord_funs1[key])
                for key in num_coord_funs1
            ])

        # TODO : do we want to do weight sharing ? e.g. one big NN with num_filtrations outputs.
        self.filtration_modules = torch.nn.ModuleList([

            torch.nn.Sequential(
                torch.nn.Linear(self.features_in, self.filtration_hidden),
                torch.nn.ReLU(),
                torch.nn.Linear(self.filtration_hidden, 1)) for _ in range(num_filtrations)
        ])

        if self.set2set:
            in_out_dim = self.features_in + set_out_dim*self.num_filtrations
        else:
            in_out_dim = self.features_in + self.num_filtrations * self.total_num_coord_funs

        self.out = torch.nn.Linear(
            in_out_dim, features_out)

    def compute_persistence(self, x, batch):
        """
        Returns the persistence pairs as a list of tensors with shape [X.shape[0],2].
        The lenght of the list is the number of filtrations.
        """
        edge_index = batch.edge_index
        filtered_v_ = torch.cat([filtration_mod.forward(x)
                                 for filtration_mod in self.filtration_modules], 1)

        filtered_e_, _ = torch.max(torch.stack(
            (filtered_v_[edge_index[0]], filtered_v_[edge_index[1]])), axis=0)

        vertex_slices = torch.Tensor(batch.__slices__['x']).cpu().long()
        edge_slices = torch.Tensor(batch.__slices__['edge_index']).cpu().long()

        filtered_v_ = filtered_v_.cpu().transpose(1, 0).contiguous()
        filtered_e_ = filtered_e_.cpu().transpose(1, 0).contiguous()
        edge_index = edge_index.cpu().transpose(1, 0).contiguous()

        persistence0_new, persistence1_new = compute_persistence_homology_batched_mt(
            filtered_v_, filtered_e_, edge_index,
            vertex_slices, edge_slices)
        persistence0_new = persistence0_new.to(x.device)
        persistence1_new = persistence1_new.to(x.device)

        # TEST
        # persistence0 = parallel_persistence_routine(filtered_v_cpu, batch).to(filtered_v_.device)
        # persistence0 = torch.split(persistence0,1,2)
        # persistence0 = [p.squeeze(-1) for p in persistence0]

        # persistence0 = []
        # persistence1 = []
        # filtered_v_cpu = filtered_v_.cpu()

        # for f_idx in range(self.num_filtrations):
        #     batch_cpu = batch.clone().to("cpu")
        #     # TODO: Test on a single instance
        #     batch_p_ = batch_persistence_routine(
        #         filtered_v_cpu[:, f_idx], batch_cpu, self.dim1)

        #     if self.dim1:  # cycles were computed
        #         persistence0.append(batch_p_[0].to(filtered_v_.device))
        #         persistence1.append(batch_p_[1].to(filtered_v_.device))
        #     else:
        #         persistence0.append(batch_p_.to(filtered_v_.device))

        return persistence0_new, persistence1_new

    def compute_coord_fun(self, persistence, batch, dim1=False):
        """
        Input : persistence [N_points,2]
        Output : coord_fun mean-aggregated [self.num_coord_fun]
        """
        if dim1:
            if self.set2set:
                coord_activation = self.set_transformer1(persistence,batch, dim1_flag = True)
            else:
                coord_activation = torch.cat(
                [mod.forward(persistence) for mod in self.coord_fun_modules1], 1)
        else:
            
            if self.set2set:
                coord_activation = self.set_transformer(persistence,batch)
            else:
                coord_activation = torch.cat(
                    [mod.forward(persistence) for mod in self.coord_fun_modules], 1)

        return coord_activation

    def compute_coord_activations(self, persistences, batch, dim1=False):
        """
        Return the coordinate functions activations pooled by graph.
        Output dims : list of length number of filtrations with elements : [N_graphs in batch, number fo coordinate functions]
        """


        coord_activations = [self.compute_coord_fun(
        persistence, batch = batch, dim1=dim1) for persistence in persistences]
        return torch.cat(coord_activations, 1)


    def collapse_dim1(self, activations, mask, slices):
        """
        Takes a flattened tensor of activations along with a mask and collapses it (sum) to have a graph-wise features

        Inputs : 
        * activations [N_edges,d]
        * mask [N_edge]
        * slices [N_graphs]
        Output:
        * collapsed activations [N_graphs,d]
        """
        collapsed_activations = []
        for el in range(len(slices)-1):
            activations_el_ = activations[slices[el]:slices[el+1]]
            mask_el = mask[slices[el]:slices[el+1]]
            activations_el = activations_el_[mask_el].sum(axis=0)
            collapsed_activations.append(activations_el)

        return torch.stack(collapsed_activations)

    def forward(self, x, batch):

        persistences0, persistences1 = self.compute_persistence(x, batch)
        coord_activations = self.compute_coord_activations(
            persistences0, batch)

        concat_activations = torch.cat((x, coord_activations), 1)

        out_activations = self.out(concat_activations)

        if self.dim1:
            persistence1_mask = (persistences1!=0).any(2).any(0)
            # TODO potential save here by only computing the activation on the masked persistences
            coord_activations1 = self.compute_coord_activations(
                persistences1, batch, dim1=True)


            graph_activations1 = self.collapse_dim1(coord_activations1, persistence1_mask, batch.__slices__[
                "edge_index"])  # returns a vector for each graph

        else:
            graph_activations1 = None

        return out_activations, graph_activations1


class FiltrationGCNModel(pl.LightningModule):
    """
    GCN Model with a Graph Filtration Readout function.
    """

    def __init__(self, hidden_dim, filtration_hidden, num_node_features, num_classes, num_filtrations, num_coord_funs, dim1=False, num_coord_funs1=None, lr=0.001, dropout_p=0.2, set2set=False, set_out_dim=32, **kwargs):
        """
        num_filtrations = number of filtration functions
        num_coord_funs = number of different coordinate function
        """
        super().__init__()
        self.save_hyperparameters()
        self.conv1 = GCNConv(num_node_features, hidden_dim)
        # self.conv2 = GCNConv(hidden_dim, hidden_dim)

        coord_funs = {"Triangle_transform": num_coord_funs,
                      "Gaussian_transform": num_coord_funs,
                      "Line_transform": num_coord_funs,
                      "RationalHat_transform": num_coord_funs
                      }

        coord_funs1 = {"Triangle_transform": num_coord_funs1,
                       "Gaussian_transform": num_coord_funs1,
                       "Line_transform": num_coord_funs1,
                       "RationalHat_transform": num_coord_funs1
                       }
        self.topo1 = TopologyLayer(
            hidden_dim, hidden_dim, num_filtrations=num_filtrations,
            num_coord_funs=coord_funs, filtration_hidden=filtration_hidden,
            dim1=dim1, num_coord_funs1=coord_funs1, set2set=set2set,
            set_out_dim=set_out_dim
        )
        self.conv3 = GCNConv(hidden_dim, hidden_dim)

        self.set2set = set2set
        self.dim1 = dim1
        # number of extra dimension for each embedding from cycles (dim1)
        if dim1:
            if self.set2set:
                cycles_dim = set_out_dim * num_filtrations
            else:
                cycles_dim = num_filtrations * \
                    np.array(list(num_coord_funs1.values())).sum()
        else:
            cycles_dim = 0

        self.classif = torch.nn.Sequential(torch.nn.Linear(hidden_dim+cycles_dim, hidden_dim),
                                           torch.nn.ReLU(),
                                           torch.nn.Linear(hidden_dim, num_classes))

        self.loss = torch.nn.CrossEntropyLoss()

        self.num_filtrations = num_filtrations
        self.num_coord_funs = num_coord_funs

        self.accuracy = pl.metrics.Accuracy()
        self.accuracy_val = pl.metrics.Accuracy()
        self.accuracy_test = pl.metrics.Accuracy()

        self.lr = lr
        self.dropout_p = dropout_p

    def configure_optimizers(self):
        return torch.optim.Adam(self.parameters(), lr=self.lr)

    def forward(self, data):
        x, edge_index = data.x, data.edge_index

        x = self.conv1(x, edge_index)
        x = F.relu(x)
        x = F.dropout(x, p=self.dropout_p, training=self.training)
        #x = self.conv2(x, edge_index)
        #x = F.relu(x)
        #x = F.dropout(x, training = self.training)

        x, x_dim1 = self.topo1(x, data)

        x = F.relu(x)
        x = F.dropout(x, p=self.dropout_p, training=self.training)

        x = self.conv3(x, edge_index)

        x = global_mean_pool(x, data.batch)

        if self.dim1:
            x_pre_class = torch.cat([x, x_dim1], axis=1)
        else:
            x_pre_class = x

        x_out = self.classif(x_pre_class)

        return x_out

    def training_step(self, batch, batch_idx):
        y = batch.y

        y_hat = self(batch)

        loss = self.loss(y_hat, y)

        self.accuracy(y_hat, y)

        self.log("train_loss", loss, on_step=True, on_epoch=True)
        self.log("train_acc", self.accuracy, on_step=True, on_epoch=True)
        return loss

    # def training_epoch_end(self,outs):
    #    self.log("train_acc_epoch",self.accuracy.compute())

    def validation_step(self, batch, batch_idx):
        y = batch.y
        y_hat = self(batch)

        loss = self.loss(y_hat, y)
        self.log("val_loss", loss, on_epoch=True)

        self.accuracy_val(y_hat, y)
        self.log("val_acc", self.accuracy_val, on_epoch=True)

        return {"predictions": y_hat.detach().cpu(),
                "labels": y.detach().cpu()}

    def test_step(self, batch, batch_idx):
        y = batch.y
        y_hat = self(batch)

        loss = self.loss(y_hat, y)
        self.log("test_loss", loss, on_epoch=True)

        self.accuracy_test(y_hat, y)
        self.log("test_acc", self.accuracy_test, on_epoch=True)

    @classmethod
    def add_model_specific_args(cls, parent):
        import argparse
        parser = argparse.ArgumentParser(parents=[parent])
        parser.add_argument('--hidden_dim', type=int, default=34)
        parser.add_argument('--filtration_hidden', type=int, default=15)
        parser.add_argument('--num_filtrations', type=int, default=2)
        parser.add_argument('--dim1', type=bool, default=False)
        parser.add_argument('--num_coord_funs', type=int, default=3)
        parser.add_argument('--num_coord_funs1', type=int, default=3)
        parser.add_argument('--lr', type=float, default=0.005)
        parser.add_argument('--dropout_p', type=int, default=0.2)
        parser.add_argument('--set2set', type=bool, default=False)
        parser.add_argument('--set_out_dim', type=int, default=32)
        return parser







class GCNModel(pl.LightningModule):
<<<<<<< HEAD
    def __init__(self, hidden_dim, num_node_features, num_classes, lr=0.001, dropout_p=0.2, GIN = False, set2set = False):
=======
    def __init__(self, hidden_dim, num_node_features, num_classes, lr=0.001, dropout_p=0.2, GIN=False, **kwargs):
>>>>>>> 838c2189
        super().__init__()
        self.save_hyperparameters()

        if GIN:

            gin_net1 = torch.nn.Sequential(torch.nn.Linear(num_node_features, hidden_dim),
                                           torch.nn.ReLU(),
                                           torch.nn.Linear(hidden_dim, hidden_dim))

            gin_net2 = torch.nn.Sequential(torch.nn.Linear(hidden_dim, hidden_dim),
                                           torch.nn.ReLU(),
                                           torch.nn.Linear(hidden_dim, hidden_dim))

            self.conv1 = GINConv(nn=gin_net1)
            self.conv3 = GINConv(nn=gin_net2)

            self.pooling_fun = global_add_pool

        else:
            self.conv1 = GCNConv(num_node_features, hidden_dim)
            # self.conv2 = GCNConv(hidden_dim, hidden_dim)
            self.conv3 = GCNConv(hidden_dim, hidden_dim)

            self.pooling_fun = global_mean_pool

<<<<<<< HEAD

        if set2set:
            self.fake_topo = coord_transforms.Set2SetMod(dim_in = hidden_dim, dim_out = hidden_dim, num_heads = 4, num_inds = 256)

        else:
            self.fake_topo = torch.nn.Linear(hidden_dim, hidden_dim)
        
=======
        self.fake_topo = torch.nn.Linear(hidden_dim, hidden_dim)
>>>>>>> 838c2189

        self.classif = torch.nn.Sequential(torch.nn.Linear(hidden_dim, hidden_dim),
                                           torch.nn.ReLU(),
                                           torch.nn.Linear(hidden_dim, num_classes))

        self.loss = torch.nn.CrossEntropyLoss()

        self.accuracy = pl.metrics.Accuracy()
        self.accuracy_val = pl.metrics.Accuracy()
        self.accuracy_test = pl.metrics.Accuracy()

        self.lr = lr

        self.dropout_p = dropout_p

        self.set2set = set2set

    def configure_optimizers(self):
        return torch.optim.Adam(self.parameters(), lr=self.lr)

    def forward(self, data):
        x, edge_index = data.x, data.edge_index

        x = self.conv1(x, edge_index)
        x = F.relu(x)
        x = F.dropout(x, p=self.dropout_p, training=self.training)

        if self.set2set:
            x = self.fake_topo(x,data)
        else:
            x = self.fake_topo(x)

        x = F.relu(x)
        x = F.dropout(x, p=self.dropout_p, training=self.training)

        x = self.conv3(x, edge_index)

        x = self.pooling_fun(x, data.batch)

        x_out = self.classif(x)

        return x_out

    def training_step(self, batch, batch_idx):
        y = batch.y
        y_hat = self(batch)

        loss = self.loss(y_hat, y)

        self.accuracy(y_hat, y)

        self.log("train_loss", loss, on_step=True, on_epoch=True)
        self.log("train_acc", self.accuracy, on_step=True, on_epoch=True)
        return loss

    # def training_epoch_end(self,outs):
    #    self.log("train_acc_epoch",self.accuracy.compute())

    def validation_step(self, batch, batch_idx):
        y = batch.y
        y_hat = self(batch)

        loss = self.loss(y_hat, y)

        self.accuracy_val(y_hat, y)
        self.log("val_loss", loss)

        self.log("val_acc", self.accuracy_val, on_epoch=True)

        return {"predictions": y_hat.detach().cpu(),
                "labels": y.detach().cpu()}

    def test_step(self, batch, batch_idx):

        y = batch.y
        y_hat = self(batch)

        loss = self.loss(y_hat, y)
        self.log("test_loss", loss, on_epoch=True)

        self.accuracy_test(y_hat, y)

        self.log("test_acc", self.accuracy_test, on_epoch=True)

    @classmethod
    def add_model_specific_args(cls, parent):
        import argparse
        parser = argparse.ArgumentParser(parents=[parent])
        parser.add_argument("--hidden_dim", type=int, default=34)
        parser.add_argument("--lr", type=float, default=0.005)
        parser.add_argument("--dropout_p", type=float, default=0.1)
        parser.add_argument('--GIN', type=bool, default=False)
        return parser

    # def validation_epoch_end(self,outputs):
    #    self.log("val_acc_epoch", self.accuracy_val.compute())<|MERGE_RESOLUTION|>--- conflicted
+++ resolved
@@ -375,11 +375,8 @@
 
 
 class GCNModel(pl.LightningModule):
-<<<<<<< HEAD
-    def __init__(self, hidden_dim, num_node_features, num_classes, lr=0.001, dropout_p=0.2, GIN = False, set2set = False):
-=======
-    def __init__(self, hidden_dim, num_node_features, num_classes, lr=0.001, dropout_p=0.2, GIN=False, **kwargs):
->>>>>>> 838c2189
+    def __init__(self, hidden_dim, num_node_features, num_classes, lr=0.001, dropout_p=0.2, GIN = False, set2set = False, **kwargs):
+
         super().__init__()
         self.save_hyperparameters()
 
@@ -405,7 +402,7 @@
 
             self.pooling_fun = global_mean_pool
 
-<<<<<<< HEAD
+
 
         if set2set:
             self.fake_topo = coord_transforms.Set2SetMod(dim_in = hidden_dim, dim_out = hidden_dim, num_heads = 4, num_inds = 256)
@@ -413,9 +410,7 @@
         else:
             self.fake_topo = torch.nn.Linear(hidden_dim, hidden_dim)
         
-=======
-        self.fake_topo = torch.nn.Linear(hidden_dim, hidden_dim)
->>>>>>> 838c2189
+
 
         self.classif = torch.nn.Sequential(torch.nn.Linear(hidden_dim, hidden_dim),
                                            torch.nn.ReLU(),
