import os
import pytorch_lightning as pl
from topognn import DATA_DIR, Tasks
from torch_geometric.data import DataLoader, Batch, Data
from torch_geometric.datasets import TUDataset, GNNBenchmarkDataset
from torch_geometric.transforms import OneHotDegree
from torch_geometric.utils import degree
from torch.utils.data import random_split, Subset
from torch_scatter import scatter
import torch
import math
import pickle
import numpy as np
from torch_geometric.data import InMemoryDataset

from topognn.cli_utils import str2bool
import itertools
from sklearn.model_selection import StratifiedKFold, train_test_split
import csv


def dataset_map_dict():
    DATASET_MAP = {
<<<<<<< HEAD
    'IMDB-BINARY': IMDB_Binary,
    'REDDIT-BINARY' : REDDIT_Binary,
    'REDDIT-5K': REDDIT_5K,
    'PROTEINS': Proteins,
    'PROTEINS_full': Proteins_full,
    'ENZYMES': Enzymes,
    'DD': DD,
    'MUTAG' : MUTAG,
    'MNIST': MNIST,
    'CIFAR10': CIFAR10,
    'PATTERN': PATTERN,
    'CLUSTER': CLUSTER,
    'Necklaces': Necklaces,
    'Cycles': Cycles,
    'NoCycles': NoCycles
=======
        'IMDB-BINARY': IMDB_Binary,
        'PROTEINS': Proteins,
        'PROTEINS_full': Proteins_full,
        'ENZYMES': Enzymes,
        'DD': DD,
        'MUTAG': MUTAG,
        'MNIST': MNIST,
        'CIFAR10': CIFAR10,
        'PATTERN': PATTERN,
        'CLUSTER': CLUSTER,
        'Necklaces': Necklaces,
        'Cycles': Cycles,
        'NoCycles': NoCycles
>>>>>>> 19c22091
    }

    return DATASET_MAP



def remove_duplicate_edges(batch):

        with torch.no_grad():
            batch = batch.clone()        
            device = batch.x.device
            # Computing the equivalent of batch over edges.
            edge_slices = torch.tensor(batch.__slices__["edge_index"],device= device)
            edge_diff_slices = (edge_slices[1:]-edge_slices[:-1])
            n_batch = len(edge_diff_slices)
            batch_e = torch.repeat_interleave(torch.arange(
                n_batch, device = device), edge_diff_slices)

            correct_idx = batch.edge_index[0] <= batch.edge_index[1]
            #batch_e_idx = batch_e[correct_idx]
            n_edges = scatter(correct_idx.long(), batch_e, reduce = "sum")
           
            batch.edge_index = batch.edge_index[:,correct_idx]
           
            new_slices = torch.cumsum(torch.cat((torch.zeros(1,device=device, dtype=torch.long),n_edges)),0).tolist()

            batch.__slices__["edge_index"] =  new_slices     
            return batch

def get_dataset_class(**kwargs):

    if kwargs.get("paired", False):
        # (kwargs["dataset"],batch_size = kwargs["batch_size"], disjoint = not kwargs["merged"] )
        dataset_cls = PairedTUGraphDataset
    else:

        dataset_cls = dataset_map_dict()[kwargs["dataset"]]
    return dataset_cls


class SyntheticBaseDataset(InMemoryDataset):
    def __init__(self, root=DATA_DIR, transform=None, pre_transform=None):
        super(SyntheticBaseDataset, self).__init__(
            root, transform, pre_transform)
        self.data, self.slices = torch.load(self.processed_paths[0])

    @property
    def raw_file_names(self):
        return ['graphs.txt', 'labels.pt']

    @property
    def processed_file_names(self):
        return ['synthetic_data.pt']

    # def download(self):
    #    # Download to `self.raw_dir`.
    #    raise("Not Implemented")

    def process(self):
        # Read data into huge `Data` list.
        with open(f"{self.root}/graphs.txt", "rb") as fp:   # Unpickling
            x_list, edge_list = pickle.load(fp)

        labels = torch.load(f"{self.root}/labels.pt")
        data_list = [Data(x=x_list[i], edge_index=edge_list[i],
                          y=labels[i][None]) for i in range(len(x_list))]

        if self.pre_filter is not None:
            data_list = [data for data in data_list if self.pre_filter(data)]

        if self.pre_transform is not None:
            data_list = [self.pre_transform(data) for data in data_list]

        data, slices = self.collate(data_list)
        torch.save((data, slices), self.processed_paths[0])


class SyntheticDataset(pl.LightningDataModule):
    task = Tasks.GRAPH_CLASSIFICATION

    def __init__(self, name, batch_size, use_node_attributes=True,
                 val_fraction=0.1, test_fraction=0.1, seed=42, num_workers=4, add_node_degree=False, **kwargs):
        super().__init__()
        self.name = name
        self.batch_size = batch_size
        self.val_fraction = val_fraction
        self.test_fraction = test_fraction
        self.seed = seed
        self.num_workers = num_workers

        if add_node_degree:
            self.pre_transform = OneHotDegree(max_degrees[name])
        else:
            self.pre_transform = None

    def prepare_data(self):

        dataset = SyntheticBaseDataset(
            root=os.path.join(DATA_DIR, "SYNTHETIC", self.name),
            pre_transform=self.pre_transform
        )
        self.node_attributes = dataset.num_node_features
        self.num_classes = dataset.num_classes
        n_instances = len(dataset)
        n_train = math.floor(
            (1 - self.val_fraction) * (1 - self.test_fraction) * n_instances)
        n_val = math.ceil(
            (self.val_fraction) * (1 - self.test_fraction) * n_instances)
        n_test = n_instances - n_train - n_val

        self.train, self.val, self.test = random_split(
            dataset,
            [n_train, n_val, n_test],
            generator=torch.Generator().manual_seed(self.seed)
        )

    def train_dataloader(self):
        return DataLoader(
            self.train,
            batch_size=self.batch_size,
            shuffle=True,
            num_workers=self.num_workers,
            drop_last=True,
            pin_memory=True
        )

    def val_dataloader(self):
        return DataLoader(
            self.val,
            batch_size=self.batch_size,
            shuffle=False,
            num_workers=self.num_workers,
            drop_last=False,
            pin_memory=True
        )

    def test_dataloader(self):
        return DataLoader(
            self.test,
            batch_size=self.batch_size,
            shuffle=False,
            num_workers=self.num_workers,
            drop_last=False,
            pin_memory=True
        )

    @classmethod
    def add_dataset_specific_args(cls, parent):
        import argparse
        parser = argparse.ArgumentParser(parents=[parent], add_help=False)
        parser.add_argument('--use_node_attributes', type=bool, default=True)
        #parser.add_argument('--fold', type=int, default=0)
        parser.add_argument('--seed', type=int, default=42)
        parser.add_argument('--batch_size', type=int, default=32)
        #parser.add_argument('--benchmark_idx',type=str2bool,default=True,help = "If True, uses the idx from the graph benchmarking paper.")
        return parser


def get_label_fromTU(dataset):
    labels = []
    for i in range(len(dataset)):
        labels.append(dataset[i].y)
    return labels


def get_degrees_fromTU(name):

    dataset = TUDataset(
            root=os.path.join(DATA_DIR, name),
            use_node_attr=True,
            cleaned=True,
            name = name)
    degs = []
    for data in dataset:
        degs += [degree(data.edge_index[0], dtype=torch.long)]
    
    import ipdb; ipdb.set_trace()

    deg = torch.cat(degs, dim=0).to(torch.float)
    mean, std = deg.mean().item(), deg.std().item()

    print(f"Mean of degree of {name} = {mean} with std : {std}")



class TUGraphDataset(pl.LightningDataModule):
    task = Tasks.GRAPH_CLASSIFICATION

    def __init__(self, name, batch_size, use_node_attributes=True,
                 val_fraction=0.1, test_fraction=0.1, fold=0, seed=42,
                 num_workers=2, n_splits=5, legacy=True, **kwargs):

        super().__init__()
        self.name = name
        self.batch_size = batch_size
        self.use_node_attributes = use_node_attributes
        self.val_fraction = val_fraction
        self.test_fraction = test_fraction
        self.seed = seed
        self.num_workers = num_workers
        self.legacy = legacy

        max_degrees = {"IMDB-BINARY": 540,
                "COLLAB": 2000, 'PROTEINS': 50, 'ENZYMES': 18}
        self.has_node_attributes = (
            name not in ['IMDB-BINARY','REDDIT-BINARY','REDDIT-MULTI-5K'] and use_node_attributes)
        if not self.has_node_attributes:
            self.max_degree = max_degrees[name]
            if self.max_degree < 1000:
                self.transform = OneHotDegree(self.max_degree)
            else:
                self.transform = None

        else:
            self.transform = None

        self.n_splits = n_splits
        self.fold = fold

        if name in ["PROTEINS_full", "ENZYMES", "DD"]:
            self.benchmark_idx = kwargs["benchmark_idx"]
        else:
            self.benchmark_idx = False

    def prepare_data(self):
        from topognn.tu_datasets import PTG_LegacyTUDataset

        if self.name == "PROTEINS_full" or self.name == "ENZYMES":
            cleaned = False
        else:
            cleaned = True

<<<<<<< HEAD
        dataset = TUDataset(
            root=os.path.join(DATA_DIR, self.name),
            use_node_attr=self.has_node_attributes,
            cleaned=cleaned,
            name=self.name,
            transform=self.transform
        )


        #TODO  : change this too.
        self.node_attributes = (
            dataset.num_node_features if self.has_node_attributes
            else self.max_degree + 1
        )
        self.num_classes = dataset.num_classes

        
=======
        if self.legacy:
            dataset = PTG_LegacyTUDataset(
                root=os.path.join(DATA_DIR, self.name + '_legacy'),
                # use_node_attr=self.has_node_attributes,
                # cleaned=cleaned,
                name=self.name,
                transform=self.transform
            )
            self.node_attributes = dataset[0].x.shape[1]
        else:
            dataset = TUDataset(
                root=os.path.join(DATA_DIR, self.name),
                use_node_attr=self.has_node_attributes,
                cleaned=cleaned,
                name=self.name,
                transform=self.transform
            )
            self.node_attributes = (
                dataset.num_node_features if self.has_node_attributes
                else self.max_degree + 1
            )

        self.num_classes = dataset.num_classes
>>>>>>> 19c22091
        if self.benchmark_idx:
            all_idx = {}
            for section in ['train', 'val', 'test']:
                with open(os.path.join(DATA_DIR, 'Benchmark_idx', self.name+"_"+section+'.index'), 'r') as f:
                    reader = csv.reader(f)
                    all_idx[section] = [list(map(int, idx)) for idx in reader]
            train_index = all_idx["train"][self.fold]
            val_index = all_idx["val"][self.fold]
            test_index = all_idx["test"][self.fold]
        else:
            n_instances = len(dataset)

            skf = StratifiedKFold(n_splits=self.n_splits,
                                  random_state=self.seed, shuffle=True)

            skf_iterator = skf.split(
                [i for i in range(n_instances)], get_label_fromTU(dataset))

            train_index, test_index = next(
                itertools.islice(skf_iterator, self.fold, None))
            train_index, val_index = train_test_split(
                train_index, random_state=self.seed)

            train_index = train_index.tolist()
            val_index = val_index.tolist()
            test_index = test_index.tolist()

        self.train = Subset(dataset, train_index)
        self.val = Subset(dataset, val_index)
        self.test = Subset(dataset, test_index)

    def train_dataloader(self):
        return DataLoader(
            self.train,
            batch_size=self.batch_size,
            shuffle=True,
            num_workers=self.num_workers,
            drop_last=True,
            pin_memory=True
        )

    def val_dataloader(self):
        return DataLoader(
            self.val,
            batch_size=self.batch_size,
            shuffle=False,
            num_workers=self.num_workers,
            drop_last=False,
            pin_memory=True
        )

    def test_dataloader(self):
        return DataLoader(
            self.test,
            batch_size=self.batch_size,
            shuffle=False,
            num_workers=self.num_workers,
            drop_last=False,
            pin_memory=True
        )

    @classmethod
    def add_dataset_specific_args(cls, parent):
        import argparse
        parser = argparse.ArgumentParser(parents=[parent], add_help=False)
        parser.add_argument('--use_node_attributes', type=bool, default=True)
        parser.add_argument('--fold', type=int, default=0)
        parser.add_argument('--seed', type=int, default=42)
        parser.add_argument('--batch_size', type=int, default=32)
        parser.add_argument('--legacy', type=str2bool, default=True)
        parser.add_argument('--benchmark_idx', type=str2bool, default=True,
                            help="If True, uses the idx from the graph benchmarking paper.")
        return parser


class PairedTUGraphDatasetBase(TUDataset):
    """Pair graphs in TU data set."""

    def __init__(self, name, disjoint, **kwargs):
        """Create new paired graph data set from named TU data set.

        Parameters
        ----------
        name : str
            Name of the TU data set to use as the parent data set. Must
            be a data set with a binary classification task.

        disjoint : bool
            If set, performs a disjoint union between the two graphs
            that are supposed to be paired, resulting in two connected
            components.

        **kwargs : kwargs
            Optional set of keyword arguments that will be used for
            loading the parent TU data set.
        """
        # We only require this for the pairing routine; by default, the
        # disjoint union of graphs will be calculated.
        self.disjoint = disjoint

        if name == "PROTEINS_full" or name == "ENZYMES":
            cleaned = False
        else:
            cleaned = True

        root = os.path.join(DATA_DIR, name)

        super().__init__(name=name, root=root, cleaned=cleaned, **kwargs)

    def _pair_graphs(self):
        """Auxiliary function for performing graph pairing.

        Returns
        -------
        Tuple of data tensor and slices array, which can be saved to the
        disk or used for further processing.
        """
        y = self.data.y.numpy()

        # Some sanity checks before continuing with processing the data
        # set.
        labels = sorted(np.unique(self.data.y))
        n_classes = len(labels)
        if n_classes != 2:
            raise RuntimeError(
                'Paired data set is only defined for binary graph '
                'classification tasks.'
            )

        # Will contain the merged graphs as single `Data` objects,
        # consisting of proper pairings of the respective inputs.
        data = []

        for i, label in enumerate(y):
            partners = np.arange(len(y))
            partners = partners[i < partners]

            for j in partners:

                # FIXME
                #
                # Cannot use `int64` to access the data set. I am
                # reasonably sure that this is *wrong*.
                j = int(j)

                # Merge the two graphs into a single graph with two
                # connected components. This requires merges of all
                # the tensors (except for `y`, which we *know*, and
                # `edge_index`, which we have to merge in dimension
                # 1 instead of 0).

                merged = {}

                # Offset all nodes of the second graph correctly to
                # ensure that we will get new edges and no isolated
                # nodes.
                offset = self[i].num_nodes
                edge_index = torch.cat(
                    (self[i].edge_index, self[j].edge_index + offset),
                    1
                )

                new_label = int(label == y[j])

                # Only graphs whose components stem from the positive
                # class will be accepted here; put *all* other graphs
                # into the negative class.
                if label != 1:
                    new_label = 0

                # Check whether we are dealing with the positive label,
                # i.e. the last of the unique labels, when creating the
                # set of *merged* graphs.
                if not self.disjoint and new_label == 1:
                    u = torch.randint(0, self[i].num_nodes, (1,))
                    v = torch.randint(0, self[j].num_nodes, (1,)) + offset

                    edge = torch.tensor([[u], [v]], dtype=torch.long)
                    edge_index = torch.cat((edge_index, edge), 1)

                merged['edge_index'] = edge_index
                merged['y'] = torch.tensor([new_label], dtype=torch.long)

                for attr_name in dir(self[i]):

                    # No need to merge labels or edge_indices
                    if attr_name == 'y' or attr_name == 'edge_index':
                        continue

                    attr = getattr(self[i], attr_name)

                    if type(attr) == torch.Tensor:
                        merged[attr_name] = torch.cat(
                            (
                                getattr(self[i], attr_name),
                                getattr(self[j], attr_name)
                            ), 0
                        )

                data.append(Data(**merged))

        data, slices = self.collate(data)
        return data, slices

    def download(self):
        """Download data set."""
        super().download()

    @property
    def processed_dir(self):
        """Return name of directory for storing paired graphs."""
        name = 'paired{}{}'.format(
            '_cleaned' if self.cleaned else '',
            '_merged' if not self.disjoint else ''
        )
        return os.path.join(self.root, self.name, name)

    def process(self):
        """Process data set according to input parameters."""
        # First finish everything in the parent data set before starting
        # to pair the graphs and write them out.
        super().process()

        self.data, self.slices = self._pair_graphs()
        torch.save((self.data, self.slices), self.processed_paths[0])


class PairedTUGraphDataset(pl.LightningDataModule):
    task = Tasks.GRAPH_CLASSIFICATION

    def __init__(
        self,
        dataset,
        batch_size,
        use_node_attributes=True,
        merged=False,
        val_fraction=0.1,
        test_fraction=0.1,
        seed=42,
        num_workers=4,
        **kwargs
    ):
        """Create new paired data set."""
        super().__init__()

        self.name = dataset
        self.disjoint = not merged
        self.batch_size = batch_size
        self.val_fraction = val_fraction
        self.test_fraction = test_fraction
        self.seed = seed
        self.num_workers = num_workers
        self.use_node_attributes = use_node_attributes

    def prepare_data(self):
        dataset = PairedTUGraphDatasetBase(
            self.name,
            disjoint=self.disjoint,
            use_node_attr=self.use_node_attributes,
        )

        self.node_attributes = dataset.num_node_features
        self.num_classes = dataset.num_classes
        n_instances = len(dataset)

        # FIXME: should this be updated?
        n_train = math.floor(
            (1 - self.val_fraction) * (1 - self.test_fraction) * n_instances)
        n_val = math.ceil(
            (self.val_fraction) * (1 - self.test_fraction) * n_instances)
        n_test = n_instances - n_train - n_val

        self.train, self.val, self.test = random_split(
            dataset,
            [n_train, n_val, n_test],
            generator=torch.Generator().manual_seed(self.seed)
        )

    def train_dataloader(self):
        return DataLoader(
            self.train,
            batch_size=self.batch_size,
            shuffle=True,
            num_workers=self.num_workers,
            drop_last=True,
            pin_memory=True
        )

    def val_dataloader(self):
        return DataLoader(
            self.val,
            batch_size=self.batch_size,
            shuffle=False,
            num_workers=self.num_workers,
            drop_last=False,
            pin_memory=True
        )

    def test_dataloader(self):
        return DataLoader(
            self.test,
            batch_size=self.batch_size,
            shuffle=False,
            num_workers=self.num_workers,
            drop_last=False,
            pin_memory=True
        )

    @classmethod
    def add_dataset_specific_args(cls, parent):
        import argparse
        parser = argparse.ArgumentParser(parents=[parent], add_help=False)
        parser.add_argument('--use_node_attributes', type=bool, default=True)
        parser.add_argument('--seed', type=int, default=42)
        parser.add_argument('--batch_size', type=int, default=32)
        return parser


class IMDB_Binary(TUGraphDataset):
    def __init__(self, **kwargs):
        super().__init__(name='IMDB-BINARY', **kwargs)

class REDDIT_Binary(TUGraphDataset):
    def __init__(self, **kwargs):
        super().__init__(name='REDDIT-BINARY', **kwargs)

class REDDIT_5K(TUGraphDataset):
    def __init__(self, **kwargs):
        super().__init__(name='REDDIT-MULTI-5K', **kwargs)


class Proteins(TUGraphDataset):
    def __init__(self, **kwargs):
        super().__init__(name='PROTEINS', **kwargs)


class Proteins_full(TUGraphDataset):
    def __init__(self, **kwargs):
        super().__init__(name='PROTEINS_full', **kwargs)


class Enzymes(TUGraphDataset):
    def __init__(self, **kwargs):
        super().__init__(name='ENZYMES', **kwargs)


class DD(TUGraphDataset):
    def __init__(self, **kwargs):
        super().__init__(name='DD', **kwargs)


class MUTAG(TUGraphDataset):
    def __init__(self, **kwargs):
        super().__init__(name='MUTAG', **kwargs)


class Cycles(SyntheticDataset):
    def __init__(self, **kwargs):
        super().__init__(name="Cycles", **kwargs)


class NoCycles(SyntheticDataset):
    def __init__(self, **kwargs):
        super().__init__(name="NoCycles", **kwargs)


class Necklaces(SyntheticDataset):
    def __init__(self, **kwargs):
        super().__init__(name="Necklaces", **kwargs)


def add_pos_to_node_features(instance: Data):
    instance.x = torch.cat([instance.x, instance.pos], axis=-1)
    return instance


class GNNBenchmark(pl.LightningDataModule):
    def __init__(self, name, batch_size, num_workers=4, **kwargs):
        super().__init__()
        self.name = name
        self.batch_size = batch_size
        self.num_workers = num_workers
        self.root = os.path.join(DATA_DIR, self.name)
        if name in ['MNIST', 'CIFAR10']:
            self.task = Tasks.GRAPH_CLASSIFICATION
            self.num_classes = 10
            self.transform = add_pos_to_node_features
        elif name == 'PATTERN':
            self.task = Tasks.NODE_CLASSIFICATION
            self.num_classes = 2
            self.transform = None
        elif name == 'CLUSTER':
            self.task = Tasks.NODE_CLASSIFICATION
            self.num_classes = 6
            self.transform = None
        else:
            raise RuntimeError('Unsupported dataset')

    def prepare_data(self):
        # Just download the data
        train = GNNBenchmarkDataset(
            self.root, self.name, split='train', transform=self.transform)
        self.node_attributes = train[0].x.shape[-1]
        GNNBenchmarkDataset(self.root, self.name, split='val')
        GNNBenchmarkDataset(self.root, self.name, split='test')

    def train_dataloader(self):
        return DataLoader(
            GNNBenchmarkDataset(
                self.root, self.name, split='train', transform=self.transform),
            batch_size=self.batch_size,
            shuffle=True,
            num_workers=self.num_workers,
            drop_last=True,
            pin_memory=True
        )

    def val_dataloader(self):
        return DataLoader(
            GNNBenchmarkDataset(
                self.root, self.name, split='val', transform=self.transform),
            batch_size=self.batch_size,
            shuffle=False,
            num_workers=self.num_workers,
            drop_last=False,
            pin_memory=True
        )

    def test_dataloader(self):
        return DataLoader(
            GNNBenchmarkDataset(
                self.root, self.name, split='test', transform=self.transform),
            batch_size=self.batch_size,
            shuffle=False,
            num_workers=self.num_workers,
            drop_last=False,
            pin_memory=True
        )

    @classmethod
    def add_dataset_specific_args(cls, parent):
        import argparse
        parser = argparse.ArgumentParser(parents=[parent], add_help=False)
        parser.add_argument('--batch_size', type=int, default=32)
        return parser


class MNIST(GNNBenchmark):
    def __init__(self, **kwargs):
        super().__init__('MNIST', **kwargs)


class CIFAR10(GNNBenchmark):
    def __init__(self, **kwargs):
        super().__init__('CIFAR10', **kwargs)


class PATTERN(GNNBenchmark):
    def __init__(self, **kwargs):
        super().__init__('PATTERN', **kwargs)


class CLUSTER(GNNBenchmark):
    def __init__(self, **kwargs):
        super().__init__('CLUSTER', **kwargs)<|MERGE_RESOLUTION|>--- conflicted
+++ resolved
@@ -21,7 +21,7 @@
 
 def dataset_map_dict():
     DATASET_MAP = {
-<<<<<<< HEAD
+
     'IMDB-BINARY': IMDB_Binary,
     'REDDIT-BINARY' : REDDIT_Binary,
     'REDDIT-5K': REDDIT_5K,
@@ -37,21 +37,7 @@
     'Necklaces': Necklaces,
     'Cycles': Cycles,
     'NoCycles': NoCycles
-=======
-        'IMDB-BINARY': IMDB_Binary,
-        'PROTEINS': Proteins,
-        'PROTEINS_full': Proteins_full,
-        'ENZYMES': Enzymes,
-        'DD': DD,
-        'MUTAG': MUTAG,
-        'MNIST': MNIST,
-        'CIFAR10': CIFAR10,
-        'PATTERN': PATTERN,
-        'CLUSTER': CLUSTER,
-        'Necklaces': Necklaces,
-        'Cycles': Cycles,
-        'NoCycles': NoCycles
->>>>>>> 19c22091
+
     }
 
     return DATASET_MAP
@@ -284,25 +270,7 @@
         else:
             cleaned = True
 
-<<<<<<< HEAD
-        dataset = TUDataset(
-            root=os.path.join(DATA_DIR, self.name),
-            use_node_attr=self.has_node_attributes,
-            cleaned=cleaned,
-            name=self.name,
-            transform=self.transform
-        )
-
-
-        #TODO  : change this too.
-        self.node_attributes = (
-            dataset.num_node_features if self.has_node_attributes
-            else self.max_degree + 1
-        )
-        self.num_classes = dataset.num_classes
-
-        
-=======
+
         if self.legacy:
             dataset = PTG_LegacyTUDataset(
                 root=os.path.join(DATA_DIR, self.name + '_legacy'),
@@ -326,7 +294,7 @@
             )
 
         self.num_classes = dataset.num_classes
->>>>>>> 19c22091
+
         if self.benchmark_idx:
             all_idx = {}
             for section in ['train', 'val', 'test']:
