import torch
from pyper.persistent_homology.graphs import calculate_persistence_diagrams
#from pyper.utilities import UnionFind

from torch_geometric.data import Batch, Data
#from topognn.unionfind_torch import UnionFind

import unionfind

import time
import numpy as np


def batch_persistence_routine_old(filtered_v_, batch):

    batch_persistence = [persistence_routine(
        filtered_v_[batch.batch == i], data) for i, data in enumerate(batch.to_data_list())]

    return torch.cat(batch_persistence)


def batch_persistence_routine(filtered_v_, batch, dim1=False):
    """
    Persistence diagrams are computed in one shot. 
    Note that this results in a tiny but potentially significant difference compared to computing the persistence one graph at a time.
    Namely, the unpaired_value (inf) will be set to the largest value in the *batch* rather than to the highest value in the *graph*.
    """
    return persistence_routine(filtered_v_, batch, cycles=dim1)


def persistence_routine(filtered_v_, data: Data, cycles=False):
    """
    Pytorch based routine to compute the persistence pairs
    Based on pyper routine.
    Inputs : 
        * filtration values of the vertices
        * data object that stores the graph structure (could be just the edge_index actually)
        * method is just a check for the algo
        * cycles is a boolean to compute the 1D persistence or not. If true, returns also the 1D persistence.
    """

    # Quick check for the filtration values to be different.
    # if torch.unique(filtered_v_).reshape(-1,1).shape[0] != filtered_v_.reshape(-1,1).shape[0]:
    # if not unique, we add a small perturbation on all the values with std 0.01 x the initial std of the filtration values.
    #std = torch.std(filtered_v_)
    #filtered_v_ += 0.001*std*torch.randn(filtered_v_.shape)

    # Compute the edge filtrations as the max between the value of the nodes.
    start_time = time.time()

    filtered_e_, _ = torch.max(torch.stack(
        (filtered_v_[data.edge_index[0]], filtered_v_[data.edge_index[1]])), axis=0)

    # Only the edges need to be sorted, since they determine the
    # filtration ordering. For the vertices, we will look up the
    # values directly in the tensor.
    filtered_e, e_indices = torch.sort(filtered_e_)

    n_vertices = len(filtered_v_)
<<<<<<< HEAD
    
    #uf = UnionFind(n_vertices,device = filtered_v_.device)
    uf = unionfind.UnionFind(n_vertices) #Cython version
=======
    #uf = UnionFind(n_vertices)
    uf = unionfind.UnionFind(n_vertices)  # Cython version
>>>>>>> 8f54821f

    persistence = torch.zeros(
        (n_vertices, 2),
        device=filtered_v_.device
    )
    if cycles:
        persistence1 = torch.zeros(
            (len(filtered_e), 2), device=filtered_v_.device)

    edge_indices_cycles = []

    pre_time = time.time()

    unpaired_value = filtered_e[-1]

    for edge_index, edge_weight in zip(e_indices, filtered_e):

        # nodes connected to this edge
        nodes = data.edge_index[:, edge_index]

        younger = uf.find(nodes[0])
        older = uf.find(nodes[1])

        if younger == older:
            if cycles:
                # edge_indices_cycles.append(edge_index)
                persistence1[edge_index, 0] = filtered_e_[edge_index]
                persistence1[edge_index, 1] = unpaired_value
            continue
        else:
            # Use vertex weight lookup to determine which vertex comes
            # first. This works because our filtrations are based on
            # values at the vertices themselves.
            if filtered_v_[younger] < filtered_v_[older]:
                younger, older = older, younger
                nodes = torch.flip(nodes, [0])

        persistence[younger, 0] = filtered_v_[younger]
        persistence[younger, 1] = edge_weight

        uf.merge(nodes[0], nodes[1])

    loop_time = time.time()

    # TODO : this currently assumes a single unpaired value for the whole batch. THis can be discussed.
    for root in uf.roots():
        persistence[root, 0] = filtered_v_[root]
        persistence[root, 1] = unpaired_value

    end_time = time.time()
    # if cycles:
    #persistence1 = torch.zeros((len(filtered_e),2), device = filtered_v_.device)
    # for edge_index in edge_indices_cycles:
    #    persistence1[edge_index,0] = filtered_e_[edge_index]
    #    persistence1[edge_index,1] = unpaired_value

    #cycle_time = time.time()

    if cycles:
        return persistence, persistence1
    else:
        return persistence


def parallel_persistence_routine(filtered_v_, data: Data, cycles=False):
    """
    Pytorch based routine to compute the persistence pairs in parallel !
    Based on pyper routine.
    Inputs : 
        * filtration values of the vertices shape is [N,D] where D is the number of filtrations
        * data object that stores the graph structure (could be just the edge_index actually)
        * cycles is a boolean to compute the 1D persistence or not. If true, returns also the 1D persistence.
    """

    # Quick check for the filtration values to be different.
    # if torch.unique(filtered_v_).reshape(-1,1).shape[0] != filtered_v_.reshape(-1,1).shape[0]:
    # if not unique, we add a small perturbation on all the values with std 0.01 x the initial std of the filtration values.
    #std = torch.std(filtered_v_)
    #filtered_v_ += 0.001*std*torch.randn(filtered_v_.shape)

    # Compute the edge filtrations as the max between the value of the nodes.
    start_time = time.time()

    num_filtrations = filtered_v_.shape[1]

    filtered_e_, _ = torch.max(torch.stack(
        (filtered_v_[data.edge_index[0]], filtered_v_[data.edge_index[1]])), axis=0)

    # Only the edges need to be sorted, since they determine the
    # filtration ordering. For the vertices, we will look up the
    # values directly in the tensor.
    filtered_e, e_indices = torch.sort(filtered_e_, 0)

    n_vertices = len(filtered_v_)
    #uf = UnionFind(n_vertices)
    uf = unionfind.MultipleUnionFind(num_filtrations, n_vertices)

    persistence = torch.zeros(
        (n_vertices, 2, num_filtrations),
        device=filtered_v_.device
    )

    if cycles:
        persistence1 = torch.zeros(
            (len(filtered_e), 2, num_filtrations), device=filtered_v_.device)

    edge_indices_cycles = []

    pre_time = time.time()

    unpaired_values = filtered_e[-1]

    for edge_index, edge_weight in zip(e_indices, filtered_e):

        # nodes connected to this edge
        nodes = data.edge_index[:, edge_index]

        younger = np.array(uf.find(nodes[0]))
        older = np.array(uf.find(nodes[1]))

        values_younger = filtered_v_[younger, np.arange(num_filtrations)]
        values_older = filtered_v_[older, np.arange(num_filtrations)]

        equal_mask = values_younger == values_older
        correct_mask = values_younger > values_older
        flipped_mask = values_younger < values_older

        persistence[younger[correct_mask], 0, np.arange(
            num_filtrations)[correct_mask]] = values_younger[correct_mask]
        persistence[older[flipped_mask], 0, np.arange(
            num_filtrations)[flipped_mask]] = values_older[flipped_mask]

        persistence[younger[correct_mask], 1, np.arange(
            num_filtrations)[correct_mask]] = edge_weight[correct_mask]
        persistence[older[flipped_mask], 1, np.arange(
            num_filtrations)[flipped_mask]] = edge_weight[flipped_mask]

        if cycles:
            persistence1[edge_index[equal_mask], 0, np.arange(num_filtrations)[equal_mask]] = filtered_e_[
                edge_index, np.arange(num_filtrations)][equal_mask]
            persistence1[edge_index[equal_mask], 1, np.arange(
                num_filtrations)[equal_mask]] = unpaired_values[equal_mask]

        nodes0_index = (correct_mask*1 + 1*equal_mask + flipped_mask*2)-1
        nodes1_index = 1-nodes0_index
<<<<<<< HEAD
        uf.merge(nodes[nodes0_index, np.arange(num_filtrations)], nodes[nodes1_index,np.arange(num_filtrations)], ~equal_mask)
=======
        uf.merge(nodes[nodes0_index, np.arange(num_filtrations)],
                 nodes[nodes1_index, np.arange(num_filtrations)], ~equal_mask)
>>>>>>> 8f54821f

    loop_time = time.time()

    # TODO : this currently assumes a single unpaired value for the whole batch. THis can be discussed.
    for root in uf.roots():
        cycle_mask = np.array(root) != -1
        persistence[root, 0, np.arange(num_filtrations)][cycle_mask] = filtered_v_[
            root, np.arange(num_filtrations)][cycle_mask]
        persistence[root, 1, np.arange(
            num_filtrations)][cycle_mask] = unpaired_values[cycle_mask]

    end_time = time.time()

    if cycles:
        return persistence, persistence1
    else:
        return persistence

# numpy / pyper stuff

#import igraph as ig


def batch_to_igraph_list(batch: Batch):
    list_of_instances = batch.to_data_list()

    graphs = [ig.Graph(zip(instance.edge_index[0].tolist(
    ), instance.edge_index[1].tolist())) for instance in list_of_instances]

    return graphs


def apply_degree_filtration(graphs):
    for graph in graphs:
        graph.vs['filtration'] = graph.vs.degree()

        for edge in graph.es:
            u, v = edge.source, edge.target
            edge['filtration'] = max(graph.vs[u]['filtration'],
                                     graph.vs[v]['filtration'])

    return graphs


def calculate_batch_persistence_diagrams(graphs):
    persistence_diagrams = [
        calculate_persistence_diagrams(
            graph, vertex_attribute='filtration', edge_attribute='filtration')
        for graph in graphs
    ]
    return persistence_diagrams


def persistence_diagrams_from_batch(batch: Batch):
    graphs = batch_to_igraph_list(batch)
    graphs = apply_degree_filtration(graphs)
    return calculate_batch_persistence_diagrams(graphs)<|MERGE_RESOLUTION|>--- conflicted
+++ resolved
@@ -57,14 +57,9 @@
     filtered_e, e_indices = torch.sort(filtered_e_)
 
     n_vertices = len(filtered_v_)
-<<<<<<< HEAD
-    
-    #uf = UnionFind(n_vertices,device = filtered_v_.device)
-    uf = unionfind.UnionFind(n_vertices) #Cython version
-=======
+
     #uf = UnionFind(n_vertices)
     uf = unionfind.UnionFind(n_vertices)  # Cython version
->>>>>>> 8f54821f
 
     persistence = torch.zeros(
         (n_vertices, 2),
@@ -210,12 +205,9 @@
 
         nodes0_index = (correct_mask*1 + 1*equal_mask + flipped_mask*2)-1
         nodes1_index = 1-nodes0_index
-<<<<<<< HEAD
-        uf.merge(nodes[nodes0_index, np.arange(num_filtrations)], nodes[nodes1_index,np.arange(num_filtrations)], ~equal_mask)
-=======
+
         uf.merge(nodes[nodes0_index, np.arange(num_filtrations)],
                  nodes[nodes1_index, np.arange(num_filtrations)], ~equal_mask)
->>>>>>> 8f54821f
 
     loop_time = time.time()
 
